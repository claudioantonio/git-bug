--- conflicted
+++ resolved
@@ -177,7 +177,7 @@
 
 function _git-bug_bridge_auth_add-token {
   _arguments \
-    '(-t --target)'{-t,--target}'[The target of the bridge. Valid values are [github,gitlab,jira,launchpad-preview]]:' \
+    '(-t --target)'{-t,--target}'[The target of the bridge. Valid values are [github,gitlab,launchpad-preview]]:' \
     '(-l --login)'{-l,--login}'[The login in the remote bug-tracker]:' \
     '(-u --user)'{-u,--user}'[The user to add the token to. Default is the current user]:'
 }
@@ -193,21 +193,12 @@
 function _git-bug_bridge_configure {
   _arguments \
     '(-n --name)'{-n,--name}'[A distinctive name to identify the bridge]:' \
-<<<<<<< HEAD
-    '(-t --target)'{-t,--target}'[The target of the bridge. Valid values are [github,gitlab,jira,launchpad-preview]]:' \
-    '(-u --url)'{-u,--url}'[The URL of the target repository]:' \
-    '(-b --base-url)'{-b,--base-url}'[The base URL of your issue tracker service]:' \
-    '(-o --owner)'{-o,--owner}'[The owner of the target repository]:' \
-    '(-c --credential)'{-c,--credential}'[The identifier or prefix of an already known credential for the API (see "git-bug bridge auth")]:' \
-    '--token[A raw authentication token for the API]:' \
-=======
     '(-t --target)'{-t,--target}'[The target of the bridge. Valid values are [github,gitlab,launchpad-preview]]:' \
     '(-u --url)'{-u,--url}'[The URL of the remote repository]:' \
     '(-b --base-url)'{-b,--base-url}'[The base URL of your remote issue tracker]:' \
     '(-l --login)'{-l,--login}'[The login on your remote issue tracker]:' \
     '(-c --credential)'{-c,--credential}'[The identifier or prefix of an already known credential for your remote issue tracker (see "git-bug bridge auth")]:' \
     '--token[A raw authentication token for the remote issue tracker]:' \
->>>>>>> 362c0c7e
     '--token-stdin[Will read the token from stdin and ignore --token]' \
     '(-o --owner)'{-o,--owner}'[The owner of the remote repository]:' \
     '(-p --project)'{-p,--project}'[The name of the remote repository]:'
